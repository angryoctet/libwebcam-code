<?xml version="1.0" encoding="UTF-8"?>

<config version="1.0"
	xmlns="http://www.quickcamteam.net"
	xmlns:xsi="http://www.w3.org/2001/XMLSchema-instance"
	xsi:schemaLocation="http://www.quickcamteam.net uvcconfig.xsd"
>

	<meta>
		<version>1.0</version>
		<author>Martin Rubli, Logitech</author>
		<contact>http://www.quickcamteam.net/</contact>
		<revision>0.30</revision>
		<copyright>Copyright (c) 2006-2010 Logitech</copyright>
		<history>
<<<<<<< HEAD
=======
			0.31 2012-02-25
			- Added LED V4L2 control mapping for V3 Logitech cameras
			
>>>>>>> af55e0bd
			0.30, 2010-07-30:
			- Added support for XU_TEST_PERIPHERAL_ACCESS_EXT_CONTROL.

			0.29, 2010-07-26:
			- Updated the size of the XU_VIDEO_FW_ZOOM_CONTROL to be in sync with the latest specification.
			- Added support for XU_VIDEO_SENSOR_CROPPING_DIMENSION_CONTROL and XU_VIDEO_MJPEG_RESYNC_MARKER_CONTROL.

			0.28, 2010-07-02:
			- Updated the size of the XU_PERIPHERAL_CONTROL_SPEAKER_VOLUME to be in sync with the specification.

			0.26, 2010-05-19:
			- Updated the size of several controls to be in sync with the latest version of the specification. This includes CXU_ENCODER_CONFIGURATION_CONTROL, CXU_RATE_CONTROL, CXXU_STATIC_CONTROL, CXU_DYNAMIC_CONTROL.

			0.25, 2010-04-26:
			- Mark SET_CUR as supported for XU_EXTENDED_FIRMWARE_VERSION_CONTROL. This looks like a bug in the current specification because the control cannot be properly queried otherwise.
			- Mark GET_CUR instead of SET_CUR as supported for XU_PERIPHERAL_CONTROL_DEVICE_CODEC_STATUS to match latest specification.

			0.24, 2010-04-24:
			- Updated the size of XU_PERIPHERAL_CONTROL_DEVICE_CODEC_STATUS to match latest implementation.

			0.23, 2010-04-13:
			- Updated the size of CXU_ENCODER_VIDEO_FORMAT_CONTROL to be in sync with the latest version of the specification.

			0.22, 2010-03-25:
			- Added support for XU_PERIPHERAL_CONTROL_DEVICE_CODEC_STATUS and XU_PERIPHERAL_CONTROL_SPEAKER.

			0.21, 2010-02-24:
			- Commented out some potentially dangerous controls in the test and debug XU.

			0.20, 2010-02-02:
			- Updated based on the H.264 Device Interface specification 0.9e from 2010-01-15.
			- Merged with wolverine.xml. This file is intended to be the master copy from which subsets can be extracted and published.
			- Added support for all FY11 extension unit controls.

			0.17, 2008-10-17:
			- Mark the GET_CUR request as supported for the XU_MOTORCONTROL_FOCUS control.
		
			0.16, 2008-03-07:
			- Updated the values of V4L2_CID_PAN_RELATIVE and V4L2_CID_PAN_RELATIVE to work with the latest UVC driver (those values will be part of kernels >= 2.6.26).
			- Support for two new controls defined by V4L2 starting from 2.6.26: V4L2_CID_PAN_RESET ('Pan Reset') and V4L2_CID_TILT_RESET ('Tilt reset').

			0.15, 2007-12-13:
			- Added a control to change the LED blink frequency.
			- Added the two controls required for enabling Bayer mode (Disable video processing and Raw bits per pixel).

			0.14, 2007-11-19:
			- Fixed the bitmap indices which were off by one.

			0.13, 2007-11-16:
			- Added focus motor control for cameras that support it (QuickCam Pro 9000, QuickCam Pro for Notebooks, QuickCam Orbit/Sphere AF).
			- Added the pan/tilt reset control for the QuickCam Orbit/Sphere series.
			- Added a control to change the LED mode.

			0.12, 2007-11-02:
			- Initial release to the public
		</history>
	</meta>


	<constants>
		<!-- Public Logitech extension unit GUIDs (v1, up to 2007) -->
		<constant type="guid">
			<id>UVC_GUID_LOGITECH_USER_HW_CONTROL_V1</id>
			<value>63610682-5070-49ab-b8cc-b3855e8d221f</value>
		</constant>
		<constant type="guid">
			<id>UVC_GUID_LOGITECH_VIDEO_PIPE_V1</id>
			<value>63610682-5070-49ab-b8cc-b3855e8d2250</value>
		</constant>
		<constant type="guid">
			<id>UVC_GUID_LOGITECH_MOTOR_CONTROL_V1</id>
			<value>63610682-5070-49ab-b8cc-b3855e8d2256</value>
		</constant>

		<!-- Internal Logitech extension unit GUIDs (v1, up to 2007) -->
		<constant type="guid">
			<id>UVC_GUID_LOGITECH_DEVICE_INFORMATION_V1</id>
			<value>63610682-5070-49ab-b8cc-b3855e8d221e</value>
		</constant>

		<!-- Public Logitech extension unit GUIDs (v3, 2010) -->
		<!-- Internal Logitech extension unit GUIDs (v3, 2010) -->
		<constant type="guid">
			<id>UVC_GUID_LOGITECH_DEVICE_INFORMATION_V3</id>
			<value>69678EE4-410F-40db-A850-7420D7D8240E</value>
		</constant>
		<constant type="guid">
			<id>UVC_GUID_LOGITECH_VIDEO_PIPE_V3</id>
			<value>49E40215-F434-47fe-B158-0E885023E51B</value>
		</constant>
		<constant type="guid">
			<id>UVC_GUID_LOGITECH_TEST_DEBUG_V3</id>
			<value>1F5D4CA9-DE11-4487-840D-50933C8EC8D1</value>
		</constant>
		<constant type="guid">
			<id>UVC_GUID_LOGITECH_PERIPHERAL</id>
			<value>FFE52D21-8030-4e2c-82D9-F587D00540BD</value>
		</constant>
		<constant type="guid">
			<id>UVC_GUID_LOGITECH_CODEC</id>
			<value>9ACD00B6-DC4A-4bbd-BDF8-5FFBB0C0D366</value>
		</constant>
		<constant type="guid">
			<id>UVC_GUID_LOGITECH_CODECEX</id>
			<value>49C532A0-4F15-4cfc-908A-5BCE154B1CEA</value>
		</constant>

		<!-- Control selectors for User Hardware Control (v1)-->
		<constant type="integer">
			<id>XU_HW_CONTROL_LED1</id>
			<value>1</value>
		</constant>

		<!-- Control selectors for Video Pipe (v1)-->
		<constant type="integer">
			<id>XU_COLOR_PROCESSING_DISABLE</id>
			<value>5</value>
		</constant>
		<constant type="integer">
			<id>XU_RAW_DATA_BITS_PER_PIXEL</id>
			<value>8</value>
		</constant>

		<!-- Control selectors for Motor Control (v1)-->
		<constant type="integer">
			<id>XU_MOTORCONTROL_PANTILT_RELATIVE</id>
			<value>1</value>
		</constant>
		<constant type="integer">
			<id>XU_MOTORCONTROL_PANTILT_RESET</id>
			<value>2</value>
		</constant>
		<constant type="integer">
			<id>XU_MOTORCONTROL_FOCUS</id>
			<value>3</value>
		</constant>
		<!-- Public control selectors for Device Information (v3) -->
		<!-- Internal control selectors for Device Information (v3) -->
		<constant type="integer">
			<id>XU_FIRMWARE_VERSION_CONTROL</id>
			<value>0x01</value>
		</constant>
		<constant type="integer">
			<id>XU_FIRMWARE_CRC_CONTROL</id>
			<value>0x02</value>
		</constant>
		<constant type="integer">
			<id>XU_EEPROM_VERSION_CONTROL</id>
			<value>0x03</value>
		</constant>
		<constant type="integer">
			<id>XU_SENSOR_INFORMATION_CONTROL</id>
			<value>0x04</value>
		</constant>
		<constant type="integer">
			<id>XU_PROCESSOR_INFORMATION_CONTROL</id>
			<value>0x05</value>
		</constant>
		<constant type="integer">
			<id>XU_USB_INFORMATION_CONTROL</id>
			<value>0x06</value>
		</constant>
		<constant type="integer">
			<id>XU_LENS_FOV_CONTROL</id>
			<value>0x09</value>
		</constant>
		<constant type="integer">
			<id>XU_SENSOR_DIMENSION_CONTROL</id>
			<value>0x0A</value>
		</constant>
		<constant type="integer">
			<id>XU_EXTENDED_FIRMWARE_VERSION_CONTROL</id>
			<value>0x0B</value>
		</constant>

		<!-- Public control selectors for Video Pipe Control (v3) -->
		<!-- Internal control selectors for Video Pipe Control (v3) -->
		<constant type="integer">
			<id>XU_VIDEO_COLOR_BOOST_CONTROL</id>
			<value>0x01</value>
		</constant>
		<constant type="integer">
			<id>XU_VIDEO_NATIVE_MODE_FORCED_CONTROL</id>
			<value>0x02</value>
		</constant>
		<constant type="integer">
			<id>XU_VIDEO_NATIVE_MODE_AUTO_CONTROL</id>
			<value>0x03</value>
		</constant>
		<constant type="integer">
			<id>XU_VIDEO_RIGHTLIGHT_MODE_CONTROL</id>
			<value>0x04</value>
		</constant>
		<constant type="integer">
			<id>XU_VIDEO_RIGHTLIGHT_ZOI_CONTROL</id>
			<value>0x05</value>
		</constant>
		<constant type="integer">
			<id>XU_VIDEO_FW_ZOOM_CONTROL</id>
			<value>0x06</value>
		</constant>
		<constant type="integer">
			<id>XU_VIDEO_DUAL_ISO_ENABLE_CONTROL</id>
			<value>0x07</value>
		</constant>
		<constant type="integer">
			<id>XU_VIDEO_SENSOR_CROPPING_DIMENSION_CONTROL</id>
			<value>0x08</value>
		</constant>
		<constant type="integer">
			<id>XU_VIDEO_MJPEG_RESYNC_MARKER_CONTROL</id>
			<value>0x09</value>
		</constant>

		<!-- Public control selectors for Test and Debug (v3) -->
		<!-- Internal control selectors for Test and Debug (v3) -->
		<!-- Note: Some controls below are commented out because they can be dangerous. -->
		<!--
		<constant type="integer">
			<id>XU_TEST_REGISTER_ADDRESS_CONTROL</id>
			<value>0x01</value>
		</constant>
		<constant type="integer">
			<id>XU_TEST_REGISTER_ACCESS_CONTROL</id>
			<value>0x02</value>
		</constant>
		<constant type="integer">
			<id>XU_TEST_EEPROM_ADDRESS_CONTROL</id>
			<value>0x03</value>
		</constant>
		<constant type="integer">
			<id>XU_TEST_EEPROM_ACCESS_CONTROL</id>
			<value>0x04</value>
		</constant>
		<constant type="integer">
			<id>XU_TEST_SENSOR_ADDRESS_CONTROL</id>
			<value>0x05</value>
		</constant>
		<constant type="integer">
			<id>XU_TEST_SENSOR_ACCESS_CONTROL</id>
			<value>0x06</value>
		</constant>
		<constant type="integer">
			<id>XU_TEST_PERIPHERAL_MODE_CONTROL</id>
			<value>0x07</value>
		</constant>
		<constant type="integer">
			<id>XU_TEST_PERIPHERAL_OP_CONTROL</id>
			<value>0x08</value>
		</constant>
		<constant type="integer">
			<id>XU_TEST_PERIPHERAL_ACCESS_CONTROL</id>
			<value>0x09</value>
		</constant>
		-->
		<constant type="integer">
			<id>XU_TEST_TDE_MODE_CONTROL</id>
			<value>0x0A</value>
		</constant>
		<constant type="integer">
			<id>XU_TEST_GAIN_CONTROL</id>
			<value>0x0B</value>
		</constant>
		<constant type="integer">
			<id>XU_TEST_LOW_LIGHT_PRIORITY_CONTROL</id>
			<value>0x0C</value>
		</constant>
		<constant type="integer">
			<id>XU_TEST_COLOR_PROCESSING_DISABLE_CONTROL</id>
			<value>0x0D</value>
		</constant>
		<constant type="integer">
			<id>XU_TEST_PIXEL_DEFECT_CORRECTION_CONTROL</id>
			<value>0x0E</value>
		</constant>
		<constant type="integer">
			<id>XU_TEST_LENS_SHADING_COMPENSATION_CONTROL</id>
			<value>0x0F</value>
		</constant>
		<constant type="integer">
			<id>XU_TEST_GAMMA_CONTROL</id>
			<value>0x10</value>
		</constant>
		<constant type="integer">
			<id>XU_TEST_INTEGRATION_TIME_CONTROL</id>
			<value>0x11</value>
		</constant>
		<constant type="integer">
			<id>XU_TEST_RAW_DATA_BITS_PER_PIXEL_CONTROL</id>
			<value>0x12</value>
		</constant>
		<!--
		<constant type="integer">
			<id>XU_TEST_ISP_ADDRESS_CONTROL</id>
			<value>0x13</value>
		</constant>
		<constant type="integer">
			<id>XU_TEST_ISP_ACCESS_CONTROL</id>
			<value>0x14</value>
		</constant>
		<constant type="integer">
			<id>XU_TEST_PERIPHERAL_ACCESS_EXT_CONTROL</id>
			<value>0x15</value>
		</constant>
		-->

		<!-- Public control selectors for Peripheral Control (v3) -->
		<!-- Internal control selectors for Peripheral Control (v3) -->
		<constant type="integer">
			<id>XU_PERIPHERALCONTROL_PANTILT_RELATIVE_CONTROL</id>
			<value>0x01</value>
		</constant>
		<constant type="integer">
			<id>XU_PERIPHERALCONTROL_PANTILT_MODE_CONTROL</id>
			<value>0x02</value>
		</constant>
		<constant type="integer">
			<id>XU_PERIPHERALCONTROL_MAXIMUM_RESOLUTION_SUPPORT_FOR_PANTILT_CONTROL</id>
			<value>0x03</value>
		</constant>
		<constant type="integer">
			<id>XU_PERIPHERALCONTROL_AF_MOTORCONTROL</id>
			<value>0x04</value>
		</constant>
		<constant type="integer">
			<id>XU_PERIPHERALCONTROL_AF_BLOB_CONTROL</id>
			<value>0x05</value>
		</constant>
		<constant type="integer">
			<id>XU_PERIPHERALCONTROL_AF_VCM_PARAMETERS</id>
			<value>0x06</value>
		</constant>
		<constant type="integer">
			<id>XU_PERIPHERALCONTROL_AF_STATUS</id>
			<value>0x07</value>
		</constant>
		<constant type="integer">
			<id>XU_PERIPHERALCONTROL_AF_THRESHOLDS</id>
			<value>0x08</value>
		</constant>
		<constant type="integer">
			<id>XU_PERIPHERALCONTROL_LED</id>
			<value>0x09</value>
		</constant>
		<constant type="integer">
			<id>XU_PERIPHERAL_CONTROL_PERIPHERAL_STATUS</id>
			<value>0x0A</value>
		</constant>
		<constant type="integer">
			<id>XU_PERIPHERAL_CONTROL_SPEAKER_VOLUME</id>
			<value>0x0B</value>
		</constant>
		<constant type="integer">
			<id>XU_PERIPHERAL_CONTROL_DEVICE_CODEC_STATUS</id>
			<value>0x0C</value>
		</constant>
		<constant type="integer">
			<id>XU_PERIPHERAL_CONTROL_SPEAKER</id>
			<value>0x0D</value>
		</constant>

		<!-- Internal control selectors for the Codec XU -->
		<constant type="integer">
			<id>CXU_ENCODER_VIDEO_FORMAT_CONTROL</id>
			<value>0x01</value>
		</constant>
		<constant type="integer">
			<id>CXU_ENCODER_CONFIGURATION_CONTROL</id>
			<value>0x02</value>
		</constant>
		<constant type="integer">
			<id>CXU_RATE_CONTROL</id>
			<value>0x03</value>
		</constant>
		<constant type="integer">
			<id>CXU_FRAME_TYPE_CONTROL</id>
			<value>0x04</value>
		</constant>
		<constant type="integer">
			<id>CXU_CAMERA_DELAY</id>
			<value>0x05</value>
		</constant>
		<constant type="integer">
			<id>CXU_FILTER_CONTROL</id>
			<value>0x06</value>
		</constant>

		<!-- Internal control selectors for the CodecEX XU -->
		<constant type="integer">
			<id>CXXU_STATIC_CONTROL</id>
			<value>0x01</value>
		</constant>
		<constant type="integer">
			<id>CXXU_DYNAMIC_CONTROL</id>
			<value>0x02</value>
		</constant>
		<constant type="integer">
			<id>CXXU_ROI_CONTROL</id>
			<value>0x03</value>
		</constant>
		
		<!-- Internal V4L2 control identifiers -->
		<constant type="integer">
			<id>V4L2_CID_USB_VID</id>
			<value>0x0A046DF0</value>
		</constant>
		<constant type="integer">
			<id>V4L2_CID_USB_PID</id>
			<value>0x0A046DF1</value>
		</constant>
		<constant type="integer">
			<id>V4L2_CID_USB_BCD</id>
			<value>0x0A046DF2</value>
		</constant>
		<constant type="integer">
			<id>V4L2_CID_USB_INFO</id>
			<value>0x0A046DF3</value>
		</constant>

		<!-- Public V4L2 control identifiers -->
		<constant type="integer">
			<id>V4L2_CID_PAN_RELATIVE</id>
			<value>0x009A0904</value><!-- V4L2_CID_CAMERA_CLASS_BASE + 4 -->
		</constant>
		<constant type="integer">
			<id>V4L2_CID_TILT_RELATIVE</id>
			<value>0x009A0905</value><!-- V4L2_CID_CAMERA_CLASS_BASE + 5 -->
		</constant>
		<constant type="integer">
			<id>V4L2_CID_PAN_RESET</id>
			<value>0x009A0906</value><!-- V4L2_CID_CAMERA_CLASS_BASE + 6 -->
		</constant>
		<constant type="integer">
			<id>V4L2_CID_TILT_RESET</id>
			<value>0x009A0907</value><!-- V4L2_CID_CAMERA_CLASS_BASE + 7 -->
		</constant>
		<constant type="integer">
			<id>V4L2_CID_FOCUS_ABSOLUTE</id>
			<value>0x009A090A</value>
		</constant>
		<constant type="integer">
			<id>V4L2_CID_LED1_MODE</id>
			<value>0x0A046D05</value>
		</constant>
		<constant type="integer">
			<id>V4L2_CID_LED1_FREQUENCY</id>
			<value>0x0A046D06</value>
		</constant>
		<constant type="integer">
			<id>V4L2_CID_DISABLE_PROCESSING</id>
			<value>0x0A046D71</value>
		</constant>
		<constant type="integer">
			<id>V4L2_CID_RAW_BITS_PER_PIXEL</id>
			<value>0x0A046D72</value>
		</constant>
	</constants>
	

	<!-- Public generic Logitech controls -->
	<devices>
		<device>
			<match>
				<vendor_id>0x046d</vendor_id>
			</match>
			
			<controls>
				<control id="logitech_video_processing">
					<entity>UVC_GUID_LOGITECH_VIDEO_PIPE_V1</entity>
					<selector>XU_COLOR_PROCESSING_DISABLE</selector>
					<index>4</index>
					<size>1</size>
					<requests>
						<request>SET_CUR</request>
						<request>GET_CUR</request>
						<request>GET_MIN</request>
						<request>GET_MAX</request>
						<request>GET_RES</request>
						<request>GET_DEF</request>
					</requests>
					<description>
						Enable or disable the color processing pipeline within the camera.

						0 = color processing enabled (default)
						1 = color processing disabled
					</description>
				</control>

				<control id="logitech_video_raw_bpp">
					<entity>UVC_GUID_LOGITECH_VIDEO_PIPE_V1</entity>
					<selector>XU_RAW_DATA_BITS_PER_PIXEL</selector>
					<index>7</index>
					<size>1</size>
					<requests>
						<request>SET_CUR</request>
						<request>GET_CUR</request>
						<request>GET_MIN</request>
						<request>GET_MAX</request>
						<request>GET_RES</request>
						<request>GET_DEF</request>
					</requests>
					<description>
						Specify the number of bits per pixel for raw data.

						This value is only relevant if XU_COLOR_PROCESSING_DISABLE is set to 0.
						0 = 8 bits per pixel (default)
						1 = 10 bits per pixel
					</description>
				</control>

				<control id="logitech_userhw_led1">
					<entity>UVC_GUID_LOGITECH_USER_HW_CONTROL_V1</entity>
					<selector>XU_HW_CONTROL_LED1</selector>
					<index>0</index>
					<size>3</size>
					<requests>
						<request>SET_CUR</request>
						<request>GET_CUR</request>
						<request>GET_MIN</request>
						<request>GET_MAX</request>
						<request>GET_RES</request>
						<request>GET_DEF</request>
					</requests>
					<description>
						Allows control over the state of the first LED.
						
						Bits 0 to 7 represent the LED mode.
						Currently, the following modes are available:
						- 0: Off. The LED is never illuminated, whether or not the device is streaming video.
						- 1: On. The LED is always illuminated, whether or not the device is streaming video.
						- 2: Blinking. The LED blinks, whether or not the device is streaming video.
						- 3: Auto. The LED is in control of the device. Typically this means that means that is is illuminated when streaming video and off when not streaming video.

						Bits 16 to 23 represent the LED frequency.
						The frequency value only influences the 'Blinking' mode.
						It is expressed in units of 0.05 Hz and sets the blink frequency f.
						The blink interval T = 1/f is defined as the time between two adjoining rising edges (or two adjoining falling edges).
						The following table illustrates the relation between the LED frequency value used in bits 16 to 23, the physical blink frequency, and the physical blink interval.
						+-------------------------------+------------------------+----------------------+
						| Frequency value 20f [0.05 Hz] | Blink frequency f [Hz] | Blink interval T [s] |
						+-------------------------------+------------------------+----------------------+
						| 1                             | 0.05                   | 20                   |
						| 2                             | 0.1                    | 10                   |
						| 10                            | 0.5                    | 2                    |
						| 20                            | 1                      | 1                    |
						| 50                            | 2.5                    | 0.4                  |
						| 100                           | 5                      | 0.2                  |
						+-------------------------------+------------------------+----------------------+
					</description>
				</control>
			</controls>
		</device>
	</devices>

	<!-- Logitech controls for cameras with mechanical focus -->
	<devices>
		<device>
			<match>
				<vendor_id>0x046d</vendor_id>
				<!-- Logitech QuickCam Pro 9000 -->
				<product_id>0x0809</product_id>
				<product_id>0x0990</product_id>
				<!-- Logitech QuickCam Pro for Notebooks -->
				<product_id>0x0991</product_id>
				<!-- Logitech QuickCam Orbit/Sphere AF -->
				<product_id>0x0994</product_id>
			</match>
			
			<controls>
				<control id="logitech_motor_focus">
					<entity>UVC_GUID_LOGITECH_MOTOR_CONTROL_V1</entity>
					<selector>XU_MOTORCONTROL_FOCUS</selector>
					<index>2</index>
					<size>6</size>
					<requests>
						<request>SET_CUR</request>
						<request>GET_CUR</request>
						<request>GET_MIN</request>
						<request>GET_MAX</request>
						<request>GET_DEF</request>
					</requests>
					<description>
						Allows the control of focus motor movements for camera models that support mechanical focus.

						Bits 0 to 7 allow selection of the desired lens position.
						There are no physical units, instead, the focus range is spread over 256 logical units with 0 representing infinity focus and 255 being macro focus.
					</description>
				</control>
			</controls>
		</device>
	</devices>

	<!-- Logitech controls for cameras with mechanical pan/tilt -->
	<devices>
		<device>
			<match>
				<vendor_id>0x046d</vendor_id>
				<!-- Logitech QuickCam Orbit/Sphere MP -->
				<product_id>0x08c2</product_id>
				<!-- Logitech QuickCam Orbit/Sphere MP (2006 model) -->
				<product_id>0x08cc</product_id>
				<!-- Logitech QuickCam Orbit/Sphere AF -->
				<product_id>0x0994</product_id>
			</match>

			<controls>
				<control id="logitech_motor_pantilt_relative">
					<entity>UVC_GUID_LOGITECH_MOTOR_CONTROL_V1</entity>
					<selector>XU_MOTORCONTROL_PANTILT_RELATIVE</selector>
					<index>0</index>
					<size>4</size>
					<requests>
						<request>SET_CUR</request>
						<request>GET_MIN</request>
						<request>GET_MAX</request>
						<request>GET_DEF</request>
					</requests>
					<description>
						Allows the control of pan/tilt motor movements for camera models that support mechanical pan/tilt.

						Bits 0 to 15 control pan, bits 16 to 31 control tilt.
						The unit of the pan/tilt values is 1/64th of a degree and the resolution is 1 degree.
					</description>
				</control>

				<control id="logitech_motor_pantilt_reset">
					<entity>UVC_GUID_LOGITECH_MOTOR_CONTROL_V1</entity>
					<selector>XU_MOTORCONTROL_PANTILT_RESET</selector>
					<index>1</index>
					<size>1</size>
					<requests>
						<request>SET_CUR</request>
						<request>GET_MIN</request>
						<request>GET_MAX</request>
						<request>GET_DEF</request>
					</requests>
					<description>
						Reset the pan/tilt motors to their original position for camera models that support mechanical pan/tilt.

						Setting bit 0 resets the pan position.
						Setting bit 1 resets the tilt position.

						Both bits can be set at the same time to reset both, pan and tilt, at the same time.
					</description>
				</control>
			</controls>
		</device>
	</devices>

	<!-- Internal Logitech controls (v3) -->
	<devices>
		<device>
			<match>
				<vendor_id>0x046d</vendor_id>
			</match>
			
			<controls>
				<!-- Controls for the Device Information XU (v1) -->
				<control id="devinfo_usb_information_control_v1">
					<entity>UVC_GUID_LOGITECH_DEVICE_INFORMATION_V1</entity>
					<selector>XU_USB_INFORMATION_CONTROL</selector>
					<index>5</index>
					<size>6</size>
					<requests>
						<request>GET_CUR</request>
						<request>GET_MIN</request>
						<request>GET_MAX</request>
						<request>GET_RES</request>
						<request>GET_DEF</request>
					</requests>
				</control>

				<!-- Controls for the Device Information XU (v3) -->
				<control id="devinfo_firmware_version_control_v3">
					<entity>UVC_GUID_LOGITECH_DEVICE_INFORMATION_V3</entity>
					<selector>XU_FIRMWARE_VERSION_CONTROL</selector>
					<index>0</index>
					<size>4</size>
					<requests>
						<request>GET_CUR</request>
						<request>GET_MIN</request>
						<request>GET_MAX</request>
						<request>GET_RES</request>
						<request>GET_DEF</request>
					</requests>
				</control>
				<control id="devinfo_firmware_crc_control_v3">
					<entity>UVC_GUID_LOGITECH_DEVICE_INFORMATION_V3</entity>
					<selector>XU_FIRMWARE_CRC_CONTROL</selector>
					<index>1</index>
					<size>2</size>
					<requests>
						<request>GET_CUR</request>
						<request>GET_MIN</request>
						<request>GET_MAX</request>
						<request>GET_RES</request>
						<request>GET_DEF</request>
					</requests>
				</control>
				<control id="devinfo_eeprom_version_control_v3">
					<entity>UVC_GUID_LOGITECH_DEVICE_INFORMATION_V3</entity>
					<selector>XU_EEPROM_VERSION_CONTROL</selector>
					<index>2</index>
					<size>2</size>
					<requests>
						<request>GET_CUR</request>
						<request>GET_MIN</request>
						<request>GET_MAX</request>
						<request>GET_RES</request>
						<request>GET_DEF</request>
					</requests>
				</control>
				<control id="devinfo_sensor_information_control_v3">
					<entity>UVC_GUID_LOGITECH_DEVICE_INFORMATION_V3</entity>
					<selector>XU_SENSOR_INFORMATION_CONTROL</selector>
					<index>3</index>
					<size>2</size>
					<requests>
						<request>GET_CUR</request>
						<request>GET_MIN</request>
						<request>GET_MAX</request>
						<request>GET_RES</request>
						<request>GET_DEF</request>
					</requests>
				</control>
				<control id="devinfo_processor_information_control_v3">
					<entity>UVC_GUID_LOGITECH_DEVICE_INFORMATION_V3</entity>
					<selector>XU_PROCESSOR_INFORMATION_CONTROL</selector>
					<index>4</index>
					<size>2</size>
					<requests>
						<request>GET_CUR</request>
						<request>GET_MIN</request>
						<request>GET_MAX</request>
						<request>GET_RES</request>
						<request>GET_DEF</request>
					</requests>
				</control>
				<control id="devinfo_usb_information_control_v3">
					<entity>UVC_GUID_LOGITECH_DEVICE_INFORMATION_V3</entity>
					<selector>XU_USB_INFORMATION_CONTROL</selector>
					<index>5</index>
					<size>6</size>
					<requests>
						<request>GET_CUR</request>
						<request>GET_MIN</request>
						<request>GET_MAX</request>
						<request>GET_RES</request>
						<request>GET_DEF</request>
					</requests>
				</control>
				<control id="devinfo_lens_fov_control_v3">
					<entity>UVC_GUID_LOGITECH_DEVICE_INFORMATION_V3</entity>
					<selector>XU_LENS_FOV_CONTROL</selector>
					<index>8</index>
					<size>2</size>
					<requests>
						<request>GET_CUR</request>
						<request>GET_MIN</request>
						<request>GET_MAX</request>
						<request>GET_RES</request>
						<request>GET_DEF</request>
					</requests>
				</control>
				<control id="devinfo_sensor_dimension_control_v3">
					<entity>UVC_GUID_LOGITECH_DEVICE_INFORMATION_V3</entity>
					<selector>XU_SENSOR_DIMENSION_CONTROL</selector>
					<index>9</index>
					<size>4</size>
					<requests>
						<request>GET_CUR</request>
						<request>GET_MIN</request>
						<request>GET_MAX</request>
						<request>GET_RES</request>
						<request>GET_DEF</request>
					</requests>
				</control>
				<control id="devinfo_extended_firmware_version_control_v3">
					<entity>UVC_GUID_LOGITECH_DEVICE_INFORMATION_V3</entity>
					<selector>XU_EXTENDED_FIRMWARE_VERSION_CONTROL</selector>
					<index>10</index>
					<size>5</size>
					<requests>
						<request>SET_CUR</request>
						<request>GET_CUR</request>
						<request>GET_MIN</request>
						<request>GET_MAX</request>
						<request>GET_RES</request>
						<request>GET_DEF</request>
					</requests>
				</control>

				<!-- Controls for the Video Pipe Control XU (v3) -->
				<control id="video_color_boost_control_v3">
					<entity>UVC_GUID_LOGITECH_VIDEO_PIPE_V3</entity>
					<selector>XU_VIDEO_COLOR_BOOST_CONTROL</selector>
					<index>0</index>
					<size>1</size>
					<requests>
						<request>SET_CUR</request>
						<request>GET_CUR</request>
						<request>GET_MIN</request>
						<request>GET_MAX</request>
						<request>GET_RES</request>
						<request>GET_DEF</request>
					</requests>
				</control>
				<control id="video_native_mode_forced_control_v3">
					<entity>UVC_GUID_LOGITECH_VIDEO_PIPE_V3</entity>
					<selector>XU_VIDEO_NATIVE_MODE_FORCED_CONTROL</selector>
					<index>1</index>
					<size>1</size>
					<requests>
						<request>SET_CUR</request>
						<request>GET_CUR</request>
						<request>GET_MIN</request>
						<request>GET_MAX</request>
						<request>GET_RES</request>
						<request>GET_DEF</request>
					</requests>
				</control>
				<control id="video_native_mode_auto_control_v3">
					<entity>UVC_GUID_LOGITECH_VIDEO_PIPE_V3</entity>
					<selector>XU_VIDEO_NATIVE_MODE_AUTO_CONTROL</selector>
					<index>2</index>
					<size>1</size>
					<requests>
						<request>SET_CUR</request>
						<request>GET_CUR</request>
						<request>GET_MIN</request>
						<request>GET_MAX</request>
						<request>GET_RES</request>
						<request>GET_DEF</request>
					</requests>
				</control>
				<control id="video_rightlight_mode_control_v3">
					<entity>UVC_GUID_LOGITECH_VIDEO_PIPE_V3</entity>
					<selector>XU_VIDEO_RIGHTLIGHT_MODE_CONTROL</selector>
					<index>3</index>
					<size>1</size>
					<requests>
						<request>SET_CUR</request>
						<request>GET_CUR</request>
						<request>GET_MIN</request>
						<request>GET_MAX</request>
						<request>GET_RES</request>
						<request>GET_DEF</request>
					</requests>
				</control>
				<!-- XU_VIDEO_RIGHTLIGHT_ZOI_CONTROL not implemented because of variable size -->
				<control id="video_fw_zoom_control_v3">
					<entity>UVC_GUID_LOGITECH_VIDEO_PIPE_V3</entity>
					<selector>XU_VIDEO_FW_ZOOM_CONTROL</selector>
					<index>5</index>
					<size>2</size>
					<requests>
						<request>SET_CUR</request>
						<request>GET_CUR</request>
						<request>GET_MIN</request>
						<request>GET_MAX</request>
						<request>GET_RES</request>
						<request>GET_DEF</request>
					</requests>
				</control>
				<control id="video_dual_iso_enable_control_v3">
					<entity>UVC_GUID_LOGITECH_VIDEO_PIPE_V3</entity>
					<selector>XU_VIDEO_DUAL_ISO_ENABLE_CONTROL</selector>
					<index>6</index>
					<size>1</size>
					<requests>
						<request>SET_CUR</request>
						<request>GET_CUR</request>
						<request>GET_MIN</request>
						<request>GET_MAX</request>
						<request>GET_RES</request>
						<request>GET_DEF</request>
					</requests>
				</control>
				<control id="video_sensor_cropping_dimension_control_v3">
					<entity>UVC_GUID_LOGITECH_VIDEO_PIPE_V3</entity>
					<selector>XU_VIDEO_SENSOR_CROPPING_DIMENSION_CONTROL</selector>
					<index>7</index>
					<size>6</size>
					<requests>
						<request>SET_CUR</request>
						<request>GET_CUR</request>
						<request>GET_MIN</request>
						<request>GET_MAX</request>
						<request>GET_RES</request>
						<request>GET_DEF</request>
					</requests>
				</control>
				<control id="video_mjpeg_resync_marker_control_v3">
					<entity>UVC_GUID_LOGITECH_VIDEO_PIPE_V3</entity>
					<selector>XU_VIDEO_MJPEG_RESYNC_MARKER_CONTROL</selector>
					<index>8</index>
					<size>2</size>
					<requests>
						<request>SET_CUR</request>
						<request>GET_CUR</request>
						<request>GET_MIN</request>
						<request>GET_MAX</request>
						<request>GET_RES</request>
						<request>GET_DEF</request>
					</requests>
				</control>

				<!-- Controls for the Test and Debug XU (v3) -->
				<!-- Note: Some controls below are commented out because they can be dangerous.
				<control id="test_register_address_control_v3">
					<entity>UVC_GUID_LOGITECH_TEST_DEBUG_V3</entity>
					<selector>XU_TEST_REGISTER_ADDRESS_CONTROL</selector>
					<index>0</index>
					<size>2</size>
					<requests>
						<request>SET_CUR</request>
						<request>GET_CUR</request>
						<request>GET_MIN</request>
						<request>GET_MAX</request>
						<request>GET_RES</request>
						<request>GET_DEF</request>
					</requests>
				</control>
				<control id="test_register_access_control_v3">
					<entity>UVC_GUID_LOGITECH_TEST_DEBUG_V3</entity>
					<selector>XU_TEST_REGISTER_ACCESS_CONTROL</selector>
					<index>1</index>
					<size>1</size>
					<requests>
						<request>SET_CUR</request>
						<request>GET_CUR</request>
						<request>GET_MIN</request>
						<request>GET_MAX</request>
						<request>GET_RES</request>
						<request>GET_DEF</request>
					</requests>
				</control>
				<control id="test_eeprom_address_control_v3">
					<entity>UVC_GUID_LOGITECH_TEST_DEBUG_V3</entity>
					<selector>XU_TEST_EEPROM_ADDRESS_CONTROL</selector>
					<index>2</index>
					<size>2</size>
					<requests>
						<request>SET_CUR</request>
						<request>GET_CUR</request>
						<request>GET_MIN</request>
						<request>GET_MAX</request>
						<request>GET_RES</request>
						<request>GET_DEF</request>
					</requests>
				</control>
				<control id="test_eeprom_access_control_v3">
					<entity>UVC_GUID_LOGITECH_TEST_DEBUG_V3</entity>
					<selector>XU_TEST_EEPROM_ACCESS_CONTROL</selector>
					<index>3</index>
					<size>1</size>
					<requests>
						<request>SET_CUR</request>
						<request>GET_CUR</request>
						<request>GET_MIN</request>
						<request>GET_MAX</request>
						<request>GET_RES</request>
						<request>GET_DEF</request>
					</requests>
				</control>
				<control id="test_sensor_address_control_v3">
					<entity>UVC_GUID_LOGITECH_TEST_DEBUG_V3</entity>
					<selector>XU_TEST_SENSOR_ADDRESS_CONTROL</selector>
					<index>4</index>
					<size>2</size>
					<requests>
						<request>SET_CUR</request>
						<request>GET_CUR</request>
						<request>GET_MIN</request>
						<request>GET_MAX</request>
						<request>GET_RES</request>
						<request>GET_DEF</request>
					</requests>
				</control>
				-->
				<!-- XU_TEST_SENSOR_ACCESS_CONTROL not implemented because of variable size -->
				<!--
				<control id="test_peripheral_mode_control_v3">
					<entity>UVC_GUID_LOGITECH_TEST_DEBUG_V3</entity>
					<selector>XU_TEST_PERIPHERAL_MODE_CONTROL</selector>
					<index>6</index>
					<size>5</size>
					<requests>
						<request>SET_CUR</request>
						<request>GET_CUR</request>
						<request>GET_MIN</request>
						<request>GET_MAX</request>
						<request>GET_RES</request>
						<request>GET_DEF</request>
					</requests>
				</control>
				<control id="test_peripheral_op_control_v3">
					<entity>UVC_GUID_LOGITECH_TEST_DEBUG_V3</entity>
					<selector>XU_TEST_PERIPHERAL_OP_CONTROL</selector>
					<index>7</index>
					<size>6</size>
					<requests>
						<request>SET_CUR</request>
						<request>GET_CUR</request>
						<request>GET_MIN</request>
						<request>GET_MAX</request>
						<request>GET_RES</request>
						<request>GET_DEF</request>
					</requests>
				</control>
				<control id="test_peripheral_access_control_v3">
					<entity>UVC_GUID_LOGITECH_TEST_DEBUG_V3</entity>
					<selector>XU_TEST_PERIPHERAL_ACCESS_CONTROL</selector>
					<index>8</index>
					<size>64</size>
					<requests>
						<request>SET_CUR</request>
						<request>GET_CUR</request>
						<request>GET_MIN</request>
						<request>GET_MAX</request>
						<request>GET_RES</request>
						<request>GET_DEF</request>
					</requests>
				</control>
				-->
				<control id="test_tde_mode_control_v3">
					<entity>UVC_GUID_LOGITECH_TEST_DEBUG_V3</entity>
					<selector>XU_TEST_TDE_MODE_CONTROL</selector>
					<index>9</index>
					<size>1</size>
					<requests>
						<request>SET_CUR</request>
						<request>GET_CUR</request>
						<request>GET_MIN</request>
						<request>GET_MAX</request>
						<request>GET_RES</request>
						<request>GET_DEF</request>
					</requests>
				</control>
				<control id="test_gain_control_v3">
					<entity>UVC_GUID_LOGITECH_TEST_DEBUG_V3</entity>
					<selector>XU_TEST_GAIN_CONTROL</selector>
					<index>10</index>
					<size>1</size>
					<requests>
						<request>SET_CUR</request>
						<request>GET_CUR</request>
						<request>GET_MIN</request>
						<request>GET_MAX</request>
						<request>GET_RES</request>
						<request>GET_DEF</request>
					</requests>
				</control>
				<control id="test_low_light_priority_control_v3">
					<entity>UVC_GUID_LOGITECH_TEST_DEBUG_V3</entity>
					<selector>XU_TEST_LOW_LIGHT_PRIORITY_CONTROL</selector>
					<index>11</index>
					<size>1</size>
					<requests>
						<request>SET_CUR</request>
						<request>GET_CUR</request>
						<request>GET_MIN</request>
						<request>GET_MAX</request>
						<request>GET_RES</request>
						<request>GET_DEF</request>
					</requests>
				</control>
				<control id="test_color_processing_disable_control_v3">
					<entity>UVC_GUID_LOGITECH_TEST_DEBUG_V3</entity>
					<selector>XU_TEST_COLOR_PROCESSING_DISABLE_CONTROL</selector>
					<index>12</index>
					<size>1</size>
					<requests>
						<request>SET_CUR</request>
						<request>GET_CUR</request>
						<request>GET_MIN</request>
						<request>GET_MAX</request>
						<request>GET_RES</request>
						<request>GET_DEF</request>
					</requests>
				</control>
				<control id="test_pixel_defect_correction_control_v3">
					<entity>UVC_GUID_LOGITECH_TEST_DEBUG_V3</entity>
					<selector>XU_TEST_PIXEL_DEFECT_CORRECTION_CONTROL</selector>
					<index>13</index>
					<size>1</size>
					<requests>
						<request>SET_CUR</request>
						<request>GET_CUR</request>
						<request>GET_MIN</request>
						<request>GET_MAX</request>
						<request>GET_RES</request>
						<request>GET_DEF</request>
					</requests>
				</control>
				<control id="test_lens_shading_compensation_control_v3">
					<entity>UVC_GUID_LOGITECH_TEST_DEBUG_V3</entity>
					<selector>XU_TEST_LENS_SHADING_COMPENSATION_CONTROL</selector>
					<index>14</index>
					<size>1</size>
					<requests>
						<request>SET_CUR</request>
						<request>GET_CUR</request>
						<request>GET_MIN</request>
						<request>GET_MAX</request>
						<request>GET_RES</request>
						<request>GET_DEF</request>
					</requests>
				</control>
				<control id="test_gamma_control_v3">
					<entity>UVC_GUID_LOGITECH_TEST_DEBUG_V3</entity>
					<selector>XU_TEST_GAMMA_CONTROL</selector>
					<index>15</index>
					<size>1</size>
					<requests>
						<request>SET_CUR</request>
						<request>GET_CUR</request>
						<request>GET_MIN</request>
						<request>GET_MAX</request>
						<request>GET_RES</request>
						<request>GET_DEF</request>
					</requests>
				</control>
				<control id="test_integration_time_control_v3">
					<entity>UVC_GUID_LOGITECH_TEST_DEBUG_V3</entity>
					<selector>XU_TEST_INTEGRATION_TIME_CONTROL</selector>
					<index>16</index>
					<size>4</size>
					<requests>
						<request>SET_CUR</request>
						<request>GET_CUR</request>
						<request>GET_MIN</request>
						<request>GET_MAX</request>
						<request>GET_RES</request>
						<request>GET_DEF</request>
					</requests>
				</control>
				<control id="test_raw_data_bits_per_pixel_control_v3">
					<entity>UVC_GUID_LOGITECH_TEST_DEBUG_V3</entity>
					<selector>XU_TEST_RAW_DATA_BITS_PER_PIXEL_CONTROL</selector>
					<index>17</index>
					<size>1</size>
					<requests>
						<request>GET_CUR</request>
						<request>GET_MIN</request>
						<request>GET_MAX</request>
						<request>GET_RES</request>
						<request>GET_DEF</request>
					</requests>
				</control>
				<!--
				<control id="test_isp_address_control_v3">
					<entity>UVC_GUID_LOGITECH_TEST_DEBUG_V3</entity>
					<selector>XU_TEST_ISP_ADDRESS_CONTROL</selector>
					<index>18</index>
					<size>4</size>
					<requests>
						<request>SET_CUR</request>
						<request>GET_CUR</request>
						<request>GET_MIN</request>
						<request>GET_MAX</request>
						<request>GET_RES</request>
						<request>GET_DEF</request>
					</requests>
				</control>
				<control id="test_isp_access_control_v3">
					<entity>UVC_GUID_LOGITECH_TEST_DEBUG_V3</entity>
					<selector>XU_TEST_ISP_ACCESS_CONTROL</selector>
					<index>19</index>
					<size>4</size>
					<requests>
						<request>SET_CUR</request>
						<request>GET_CUR</request>
						<request>GET_MIN</request>
						<request>GET_MAX</request>
						<request>GET_RES</request>
						<request>GET_DEF</request>
					</requests>
				</control>
				<control id="test_peripheral_access_ext_control_v3">
					<entity>UVC_GUID_LOGITECH_TEST_DEBUG_V3</entity>
					<selector>XU_TEST_PERIPHERAL_ACCESS_EXT_CONTROL</selector>
					<index>20</index>
					<size>64</size>
					<requests>
						<request>SET_CUR</request>
						<request>GET_CUR</request>
						<request>GET_MIN</request>
						<request>GET_MAX</request>
						<request>GET_RES</request>
						<request>GET_DEF</request>
					</requests>
				</control>
				-->

				<!-- Controls for the Peripheral Control XU (v3) -->
				<control id="peripheral_pantilt_relative_control_v3">
					<entity>UVC_GUID_LOGITECH_PERIPHERAL</entity>
					<selector>XU_PERIPHERALCONTROL_PANTILT_RELATIVE_CONTROL</selector>
					<index>0</index>
					<size>4</size>
					<requests>
						<request>SET_CUR</request>
						<request>GET_CUR</request>
						<request>GET_MIN</request>
						<request>GET_MAX</request>
						<request>GET_RES</request>
						<request>GET_DEF</request>
					</requests>
				</control>
				<control id="peripheral_pantilt_mode_control_v3">
					<entity>UVC_GUID_LOGITECH_PERIPHERAL</entity>
					<selector>XU_PERIPHERALCONTROL_PANTILT_MODE_CONTROL</selector>
					<index>1</index>
					<size>1</size>
					<requests>
						<request>SET_CUR</request>
						<request>GET_MIN</request>
						<request>GET_MAX</request>
						<request>GET_RES</request>
						<request>GET_DEF</request>
					</requests>
				</control>
				<control id="peripheral_max_res_support_for_pantilt_control_v3">
					<entity>UVC_GUID_LOGITECH_PERIPHERAL</entity>
					<selector>XU_PERIPHERALCONTROL_MAXIMUM_RESOLUTION_SUPPORT_FOR_PANTILT_CONTROL</selector>
					<index>2</index>
					<size>4</size>
					<requests>
						<request>GET_CUR</request>
						<request>GET_MIN</request>
						<request>GET_MAX</request>
						<request>GET_RES</request>
						<request>GET_DEF</request>
					</requests>
				</control>
				<control id="peripheral_af_motorcontrol_control_v3">
					<entity>UVC_GUID_LOGITECH_PERIPHERAL</entity>
					<selector>XU_PERIPHERALCONTROL_AF_MOTORCONTROL</selector>
					<index>3</index>
					<size>6</size>
					<requests>
						<request>SET_CUR</request>
						<request>GET_CUR</request>
						<request>GET_MIN</request>
						<request>GET_MAX</request>
						<request>GET_RES</request>
						<request>GET_DEF</request>
					</requests>
				</control>
				<!-- XU_PERIPHERALCONTROL_AF_BLOB_CONTROL not implemented because of variable size -->
				<control id="peripheral_af_vcm_parameters_control_v3">
					<entity>UVC_GUID_LOGITECH_PERIPHERAL</entity>
					<selector>XU_PERIPHERALCONTROL_AF_VCM_PARAMETERS</selector>
					<index>5</index>
					<size>10</size>
					<requests>
						<request>SET_CUR</request>
						<request>GET_CUR</request>
					</requests>
				</control>
				<control id="peripheral_af_status_control_v3">
					<entity>UVC_GUID_LOGITECH_PERIPHERAL</entity>
					<selector>XU_PERIPHERALCONTROL_AF_STATUS</selector>
					<index>6</index>
					<size>7</size>
					<requests>
						<request>SET_CUR</request>
						<request>GET_CUR</request>
					</requests>
				</control>
				<control id="peripheral_af_thresholds_control_v3">
					<entity>UVC_GUID_LOGITECH_PERIPHERAL</entity>
					<selector>XU_PERIPHERALCONTROL_AF_THRESHOLDS</selector>
					<index>7</index>
					<size>4</size>
					<requests>
						<request>SET_CUR</request>
						<request>GET_CUR</request>
					</requests>
				</control>
				<control id="peripheral_led_control_v3">
					<entity>UVC_GUID_LOGITECH_PERIPHERAL</entity>
					<selector>XU_PERIPHERALCONTROL_LED</selector>
					<index>8</index>
					<size>5</size>
					<requests>
						<request>SET_CUR</request>
						<request>GET_CUR</request>
						<request>GET_MIN</request>
						<request>GET_MAX</request>
						<request>GET_RES</request>
						<request>GET_DEF</request>
					</requests>
				</control>
				<control id="peripheral_peripheral_status_control_v3">
					<entity>UVC_GUID_LOGITECH_PERIPHERAL</entity>
					<selector>XU_PERIPHERAL_CONTROL_PERIPHERAL_STATUS</selector>
					<index>9</index>
					<size>2</size>
					<requests>
						<request>GET_CUR</request>
						<request>GET_MIN</request>
						<request>GET_MAX</request>
						<request>GET_RES</request>
						<request>GET_DEF</request>
					</requests>
				</control>
				<control id="peripheral_speaker_volume_control_v3">
					<entity>UVC_GUID_LOGITECH_PERIPHERAL</entity>
					<selector>XU_PERIPHERAL_CONTROL_SPEAKER_VOLUME</selector>
					<index>10</index>
					<size>1</size>
					<requests>
						<request>SET_CUR</request>
						<request>GET_CUR</request>
						<request>GET_MIN</request>
						<request>GET_MAX</request>
						<request>GET_RES</request>
						<request>GET_DEF</request>
					</requests>
				</control>
				<control id="peripheral_device_codec_status_control_v3">
					<entity>UVC_GUID_LOGITECH_PERIPHERAL</entity>
					<selector>XU_PERIPHERAL_CONTROL_DEVICE_CODEC_STATUS</selector>
					<index>11</index>
					<size>4</size>
					<requests>
						<request>GET_CUR</request>
						<request>GET_MIN</request>
						<request>GET_MAX</request>
						<request>GET_RES</request>
						<request>GET_DEF</request>
					</requests>
				</control>
				<control id="peripheral_speaker_control_v3">
					<entity>UVC_GUID_LOGITECH_PERIPHERAL</entity>
					<selector>XU_PERIPHERAL_CONTROL_SPEAKER</selector>
					<index>12</index>
					<size>4</size>
					<requests>
						<request>SET_CUR</request>
						<request>GET_MIN</request>
						<request>GET_MAX</request>
						<request>GET_RES</request>
						<request>GET_DEF</request>
					</requests>
				</control>
			</controls>
		</device>
	</devices>

	<!-- Internal Logitech controls for H.264 cameras -->
	<devices>
		<device>
			<match>
				<vendor_id>0x046d</vendor_id>
				<product_id>0x080c</product_id>
			</match>
			
			<controls>
				<!-- Controls for the Codec XU -->
				<control id="codec_encoder_video_format_control">
					<entity>UVC_GUID_LOGITECH_CODEC</entity>
					<selector>CXU_ENCODER_VIDEO_FORMAT_CONTROL</selector>
					<index>0</index>
					<size>10</size>
					<requests>
						<request>SET_CUR</request>
						<request>GET_CUR</request>
						<request>GET_DEF</request>
					</requests>
				</control>
				<control id="codec_encoder_configuration_control">
					<entity>UVC_GUID_LOGITECH_CODEC</entity>
					<selector>CXU_ENCODER_CONFIGURATION_CONTROL</selector>
					<index>1</index>
					<size>25</size>
					<requests>
						<request>SET_CUR</request>
						<request>GET_CUR</request>
						<request>GET_DEF</request>
					</requests>
				</control>
				<control id="codec_rate_control">
					<entity>UVC_GUID_LOGITECH_CODEC</entity>
					<selector>CXU_RATE_CONTROL</selector>
					<index>2</index>
					<size>8</size>
					<requests>
						<request>SET_CUR</request>
						<request>GET_CUR</request>
						<request>GET_MIN</request>
						<request>GET_MAX</request>
						<request>GET_DEF</request>
					</requests>
				</control>
				<control id="codec_frame_type_control">
					<entity>UVC_GUID_LOGITECH_CODEC</entity>
					<selector>CXU_FRAME_TYPE_CONTROL</selector>
					<index>3</index>
					<size>1</size>
					<requests>
						<request>SET_CUR</request>
					</requests>
				</control>
				<control id="codec_camera_delay_control">
					<entity>UVC_GUID_LOGITECH_CODEC</entity>
					<selector>CXU_CAMERA_DELAY</selector>
					<index>4</index>
					<size>2</size>
					<requests>
						<request>GET_CUR</request>
					</requests>
				</control>
				<control id="codec_filter_control">
					<entity>UVC_GUID_LOGITECH_CODEC</entity>
					<selector>CXU_FILTER_CONTROL</selector>
					<index>5</index>
					<size>2</size>
					<requests>
						<request>SET_CUR</request>
						<request>GET_CUR</request>
						<request>GET_DEF</request>
					</requests>
				</control>

				<!-- Controls for the CodecEX XU -->
				<control id="codecex_static_control">
					<entity>UVC_GUID_LOGITECH_CODECEX</entity>
					<selector>CXXU_STATIC_CONTROL</selector>
					<index>0</index>
					<size>132</size>
					<requests>
						<request>SET_CUR</request>
						<request>GET_CUR</request>
						<request>GET_DEF</request>
					</requests>
				</control>
				<control id="codecex_dynamic_control">
					<entity>UVC_GUID_LOGITECH_CODECEX</entity>
					<selector>CXXU_DYNAMIC_CONTROL</selector>
					<index>1</index>
					<size>144</size>
					<requests>
						<request>SET_CUR</request>
						<request>GET_CUR</request>
						<request>GET_DEF</request>
					</requests>
				</control>
				<control id="codecex_static_control">
					<entity>UVC_GUID_LOGITECH_CODECEX</entity>
					<selector>CXXU_ROI_CONTROL</selector>
					<index>2</index>
					<size>124</size>
					<requests>
						<request>SET_CUR</request>
						<request>GET_CUR</request>
						<request>GET_MIN</request>
						<request>GET_MAX</request>
						<request>GET_RES</request>
						<request>GET_DEF</request>
					</requests>
				</control>
			</controls>
		</device>
	</devices>

	<!-- V4L2 mappings for the UVC controls defined above -->
	<mappings>
		<!-- V4L2 mappings for the internal UVC controls defined above -->
		<!--
		<mapping>
			<name>USB VID</name>
			<uvc>
				<control_ref idref="devinfo_usb_information_control_v1"/>
				<size>16</size>
				<offset>0</offset>
				<uvc_type>UVC_CTRL_DATA_TYPE_UNSIGNED</uvc_type>
			</uvc>
			<v4l2>
				<id>V4L2_CID_USB_VID</id>
				<v4l2_type>V4L2_CTRL_TYPE_INTEGER</v4l2_type>
			</v4l2>
		</mapping>
		<mapping>
			<name>USB PID</name>
			<uvc>
				<control_ref idref="devinfo_usb_information_control_v1"/>
				<size>16</size>
				<offset>16</offset>
				<uvc_type>UVC_CTRL_DATA_TYPE_UNSIGNED</uvc_type>
			</uvc>
			<v4l2>
				<id>V4L2_CID_USB_PID</id>
				<v4l2_type>V4L2_CTRL_TYPE_INTEGER</v4l2_type>
			</v4l2>
		</mapping>
		<mapping>
			<name>USB BCD</name>
			<uvc>
				<control_ref idref="devinfo_usb_information_control_v1"/>
				<size>16</size>
				<offset>32</offset>
				<uvc_type>UVC_CTRL_DATA_TYPE_UNSIGNED</uvc_type>
			</uvc>
			<v4l2>
				<id>V4L2_CID_USB_BCD</id>
				<v4l2_type>V4L2_CTRL_TYPE_INTEGER</v4l2_type>
			</v4l2>
		</mapping>
		
		<mapping>
			<name>USB Information</name>
			<uvc>
				<control_ref idref="devinfo_usb_information_control_v1"/>
				<size>48</size>
				<offset>0</offset>
				<uvc_type>UVC_CTRL_DATA_TYPE_RAW</uvc_type>
			</uvc>
			<v4l2>
				<id>V4L2_CID_USB_INFO</id>
				<v4l2_type>V4L2_CTRL_TYPE_STRING</v4l2_type>
			</v4l2>
		</mapping>
		-->
		
		<!-- V4L2 mappings for the Public UVC controls defined above -->
		<mapping>
			<name>Pan (relative)</name>
			<uvc>
				<control_ref idref="logitech_motor_pantilt_relative"/>
				<size>16</size>
				<offset>0</offset>
				<uvc_type>UVC_CTRL_DATA_TYPE_SIGNED</uvc_type>
			</uvc>
			<v4l2>
				<id>V4L2_CID_PAN_RELATIVE</id>
				<v4l2_type>V4L2_CTRL_TYPE_INTEGER</v4l2_type>
			</v4l2>
		</mapping>
		
		<mapping>
			<name>Tilt (relative)</name>
			<uvc>
				<control_ref idref="logitech_motor_pantilt_relative"/>
				<size>16</size>
				<offset>16</offset>
				<uvc_type>UVC_CTRL_DATA_TYPE_SIGNED</uvc_type>
			</uvc>
			<v4l2>
				<id>V4L2_CID_TILT_RELATIVE</id>
				<v4l2_type>V4L2_CTRL_TYPE_INTEGER</v4l2_type>
			</v4l2>
		</mapping>
		
		<mapping>
			<name>Pan Reset</name>
			<uvc>
				<control_ref idref="logitech_motor_pantilt_reset"/>
				<size>1</size>
				<offset>0</offset>
				<uvc_type>UVC_CTRL_DATA_TYPE_UNSIGNED</uvc_type>
			</uvc>
			<v4l2>
				<id>V4L2_CID_PAN_RESET</id>
				<v4l2_type>V4L2_CTRL_TYPE_BUTTON</v4l2_type>
			</v4l2>
		</mapping>
		
		<mapping>
			<name>Tilt Reset</name>
			<uvc>
				<control_ref idref="logitech_motor_pantilt_reset"/>
				<size>1</size>
				<offset>1</offset>
				<uvc_type>UVC_CTRL_DATA_TYPE_UNSIGNED</uvc_type>
			</uvc>
			<v4l2>
				<id>V4L2_CID_TILT_RESET</id>
				<v4l2_type>V4L2_CTRL_TYPE_BUTTON</v4l2_type>
			</v4l2>
		</mapping>
		
		<mapping>
			<name>Focus</name>
			<uvc>
				<control_ref idref="logitech_motor_focus"/>
				<size>8</size>
				<offset>0</offset>
				<uvc_type>UVC_CTRL_DATA_TYPE_UNSIGNED</uvc_type>
			</uvc>
			<v4l2>
				<id>V4L2_CID_FOCUS_ABSOLUTE</id>
				<v4l2_type>V4L2_CTRL_TYPE_INTEGER</v4l2_type>
			</v4l2>
		</mapping>
		
		<mapping>
			<name>LED1 Mode</name>
			<uvc>
				<control_ref idref="logitech_userhw_led1"/>
				<size>8</size>
				<offset>0</offset>
				<uvc_type>UVC_CTRL_DATA_TYPE_UNSIGNED</uvc_type>
			</uvc>
			<v4l2>
				<id>V4L2_CID_LED1_MODE</id>
				<v4l2_type>V4L2_CTRL_TYPE_MENU</v4l2_type>
				<menu_entry name="Off" value="0"/>
				<menu_entry name="On" value="1"/>
				<menu_entry name="Blinking" value="2"/>
				<menu_entry name="Auto" value="3"/>
			</v4l2>
		</mapping>
		
		<mapping>
			<name>LED1 Frequency</name>
			<uvc>
				<control_ref idref="logitech_userhw_led1"/>
				<size>8</size>
				<offset>16</offset>
				<uvc_type>UVC_CTRL_DATA_TYPE_UNSIGNED</uvc_type>
			</uvc>
			<v4l2>
				<id>V4L2_CID_LED1_FREQUENCY</id>
				<v4l2_type>V4L2_CTRL_TYPE_INTEGER</v4l2_type>
			</v4l2>
		</mapping>
		
		<mapping>
			<name>Disable video processing</name>
			<uvc>
				<control_ref idref="logitech_video_processing"/>
				<size>8</size>
				<offset>0</offset>
				<uvc_type>UVC_CTRL_DATA_TYPE_BOOLEAN</uvc_type>
			</uvc>
			<v4l2>
				<id>V4L2_CID_DISABLE_PROCESSING</id>
				<v4l2_type>V4L2_CTRL_TYPE_BOOLEAN</v4l2_type>
			</v4l2>
		</mapping>
		
		<mapping>
			<name>Raw bits per pixel</name>
			<uvc>
				<control_ref idref="logitech_video_raw_bpp"/>
				<size>8</size>
				<offset>0</offset>
				<uvc_type>UVC_CTRL_DATA_TYPE_UNSIGNED</uvc_type>
			</uvc>
			<v4l2>
				<id>V4L2_CID_RAW_BITS_PER_PIXEL</id>
				<v4l2_type>V4L2_CTRL_TYPE_INTEGER</v4l2_type>
			</v4l2>
		</mapping>
		
		<mapping>
			<name>Raw bits per pixel</name>
			<uvc>
				<control_ref idref="logitech_video_raw_bpp"/>
				<size>8</size>
				<offset>0</offset>
				<uvc_type>UVC_CTRL_DATA_TYPE_UNSIGNED</uvc_type>
			</uvc>
			<v4l2>
				<id>V4L2_CID_RAW_BITS_PER_PIXEL</id>
				<v4l2_type>V4L2_CTRL_TYPE_INTEGER</v4l2_type>
			</v4l2>
		</mapping>
	</mappings>
</config><|MERGE_RESOLUTION|>--- conflicted
+++ resolved
@@ -13,12 +13,9 @@
 		<revision>0.30</revision>
 		<copyright>Copyright (c) 2006-2010 Logitech</copyright>
 		<history>
-<<<<<<< HEAD
-=======
 			0.31 2012-02-25
 			- Added LED V4L2 control mapping for V3 Logitech cameras
 			
->>>>>>> af55e0bd
 			0.30, 2010-07-30:
 			- Added support for XU_TEST_PERIPHERAL_ACCESS_EXT_CONTROL.
 
